#
# This file is autogenerated by pip-compile with Python 3.11
# by the following command:
#
#    pip-compile --output-file=production.txt --strip-extras production.in
#
aiofiles==23.2.1
    # via -r requirements/production.in
<<<<<<< HEAD
aiosqlite==0.20.0
=======
aiosqlite==0.19.0
>>>>>>> d3ab8abd
    # via -r requirements/production.in
async-timeout==4.0.3
    # via -r requirements/production.in
certifi==2024.2.2
    # via sentry-sdk
charset-normalizer==3.3.2
    # via -r requirements/production.in
docopt==0.6.2
    # via -r requirements/production.in
python-dotenv==1.0.1
    # via -r requirements/production.in
python-json-logger==2.0.7
    # via -r requirements/production.in
<<<<<<< HEAD
sentry-sdk==1.40.5
    # via -r requirements/production.in
typing-extensions==4.9.0
    # via aiosqlite
=======
sentry-sdk==1.40.6
    # via -r requirements/production.in
>>>>>>> d3ab8abd
urllib3==2.2.1
    # via sentry-sdk<|MERGE_RESOLUTION|>--- conflicted
+++ resolved
@@ -6,11 +6,7 @@
 #
 aiofiles==23.2.1
     # via -r requirements/production.in
-<<<<<<< HEAD
 aiosqlite==0.20.0
-=======
-aiosqlite==0.19.0
->>>>>>> d3ab8abd
     # via -r requirements/production.in
 async-timeout==4.0.3
     # via -r requirements/production.in
@@ -24,14 +20,9 @@
     # via -r requirements/production.in
 python-json-logger==2.0.7
     # via -r requirements/production.in
-<<<<<<< HEAD
-sentry-sdk==1.40.5
-    # via -r requirements/production.in
 typing-extensions==4.9.0
     # via aiosqlite
-=======
 sentry-sdk==1.40.6
     # via -r requirements/production.in
->>>>>>> d3ab8abd
 urllib3==2.2.1
     # via sentry-sdk